import time
import torch
from torch.utils.data.dataloader import DataLoader
from torch.optim.optimizer import Optimizer
import torch.nn as nn
import torch.nn.functional as F
from tqdm import tqdm
from typing import Optional, Callable, List, Type, Tuple, Dict, Collection

from ddfa.nn_utils.window_average import WindowAverage
from ddfa.nn_utils.train_callback import TrainCallback
from ddfa.code_tasks.code_task_base import EvaluationMetric


__all__ = ['fit', 'evaluate']


def perform_loss_step_for_batch(device, x_batch: torch.Tensor, y_batch: torch.Tensor, model: nn.Module,
                                criterion: nn.Module, optimizer: Optional[Optimizer] = None,
                                batch_idx: Optional[int] = None, nr_batches: Optional[int] = None,
                                minibatch_size: Optional[int] = None):
    # torch.cuda.empty_cache()  # this avoids OOM on bigger bsz, but makes all work slowly
    x_batch, y_batch = x_batch.to(device), y_batch.to(device)
    y_pred = model(x_batch, y_batch)
    loss = criterion(y_pred, y_batch)
    if optimizer is not None:
        loss.backward()
        if minibatch_size is None or (batch_idx % minibatch_size) == minibatch_size - 1 or \
                (nr_batches is not None and batch_idx == nr_batches - 1):
            optimizer.step()
            optimizer.zero_grad()
    return y_pred, loss.item(), x_batch.batch_size


def fit(nr_epochs: int, model: nn.Module, device: torch.device, train_loader: DataLoader,
        valid_loader: Optional[DataLoader], optimizer: Optimizer, criterion: nn.Module = F.nll_loss,
        minibatch_size: Optional[int] = None,
        save_checkpoint_fn: Optional[Callable[[nn.Module, Optimizer, int, Optional[int]], None]] = None,
        evaluation_metrics_types: Optional[List[Type[EvaluationMetric]]] = None,
        callbacks: Optional[Collection[TrainCallback]] = None,
        evaluation_time_consumption_ratio: float = 1/8,
        perform_evaluation_before_starting_training: bool = True):
    if callbacks is None:
        callbacks = ()
    model.to(device)

    evaluation_avg_duration = None
    if valid_loader is not None and perform_evaluation_before_starting_training:
        print(f'Performing evaluation (over validation) before starting the training:')
        evaluate_start_time = time.time()
        val_loss, val_metrics_results = evaluate(
            model=model, device=device, valid_loader=valid_loader, criterion=criterion,
            evaluation_metrics_types=evaluation_metrics_types)
        evaluation_avg_duration = time.time() - evaluate_start_time
        print(f'Completed performing evaluation (over validation) before starting the training.'
              f'\n\t validation loss: {val_loss:.4f}'
              f'\n\t validation metrics: {val_metrics_results}')

    train_step_avg_time = None
    for epoch_nr in range(1, nr_epochs + 1):
        for callback in callbacks:
            callback.epoch_start(epoch_nr=epoch_nr)
        model.train()
        train_epoch_loss_sum = 0
        train_epoch_nr_examples = 0
        train_epoch_avg_loss = 0.0
<<<<<<< HEAD
        nr_steps_performed_since_last_evaluation = 0
        train_epoch_window_loss = WindowAverage(max_window_size=15)
=======
        train_epoch_window_loss = WindowAverage(max_window_size=50)
>>>>>>> 0034ef0c
        train_data_loader_with_progress = tqdm(train_loader, dynamic_ncols=True)
        nr_steps = len(train_data_loader_with_progress)
        for batch_idx, (x_batch, y_batch) in enumerate(iter(train_data_loader_with_progress)):
            for callback in callbacks:
                callback.step_start(
                    epoch_nr=epoch_nr, step_nr=batch_idx + 1, nr_steps=nr_steps)
            cur_step_start_time = time.time()
            _, batch_loss, batch_nr_examples = perform_loss_step_for_batch(
                device=device, x_batch=x_batch, y_batch=y_batch, model=model,
                criterion=criterion, optimizer=optimizer, batch_idx=batch_idx,
                nr_batches=nr_steps, minibatch_size=minibatch_size)
            cur_step_duration = time.time() - cur_step_start_time
            train_step_avg_time = cur_step_duration if train_step_avg_time is None else \
                train_step_avg_time * 0.8 + cur_step_duration * 0.2
            nr_steps_performed_since_last_evaluation += 1
            train_epoch_loss_sum += batch_loss * batch_nr_examples
            train_epoch_nr_examples += batch_nr_examples
            train_epoch_window_loss.update(batch_loss)
            train_epoch_avg_loss = train_epoch_loss_sum/train_epoch_nr_examples
            train_data_loader_with_progress.set_postfix(
                {'loss (epoch avg)': f'{train_epoch_avg_loss:.4f}',
                 'loss (win avg)': f'{train_epoch_window_loss.get_window_avg():.4f}',
                 'loss (win stbl avg)': f'{train_epoch_window_loss.get_window_avg_wo_outliers():.4f}'})

            if valid_loader is not None and batch_idx + 1 < nr_steps and \
                    (evaluation_avg_duration / (nr_steps_performed_since_last_evaluation * train_step_avg_time)) < \
                    evaluation_time_consumption_ratio:
                for callback in callbacks:
                    callback.step_end_before_evaluation(
                        epoch_nr=epoch_nr, step_nr=batch_idx + 1, nr_steps=nr_steps,
                        batch_loss=batch_loss, batch_nr_examples=batch_nr_examples,
                        epoch_avg_loss=train_epoch_avg_loss, epoch_moving_win_loss=train_epoch_window_loss)

                print(f'Performing evaluation (over validation) DURING epoch #{epoch_nr} '
                      f'(after step {batch_idx + 1}/{nr_steps}):')
                evaluate_start_time = time.time()
                val_loss, val_metrics_results = evaluate(
                    model=model, device=device, valid_loader=valid_loader, criterion=criterion,
                    evaluation_metrics_types=evaluation_metrics_types)
                last_evaluation_duration = time.time() - evaluate_start_time
                evaluation_avg_duration = last_evaluation_duration if evaluation_avg_duration is None else \
                    (evaluation_avg_duration * 0.7 + last_evaluation_duration * 0.3)
                print(f'Completed performing evaluation DURING epoch #{epoch_nr} '
                      f'(after step {batch_idx + 1}/{nr_steps}).'
                      f'\n\t validation loss: {val_loss:.4f}'
                      f'\n\t validation metrics: {val_metrics_results}')

                for callback in callbacks:
                    callback.step_end_after_evaluation(
                        epoch_nr=epoch_nr, step_nr=batch_idx + 1, nr_steps=nr_steps,
                        batch_loss=batch_loss, batch_nr_examples=batch_nr_examples,
                        epoch_avg_loss=train_epoch_avg_loss, epoch_moving_win_loss=train_epoch_window_loss,
                        validation_loss=val_loss, validation_metrics_results=val_metrics_results)

                nr_steps_performed_since_last_evaluation = 0
                model.train()

            for callback in callbacks:
                callback.step_end(
                    epoch_nr=epoch_nr, step_nr=batch_idx + 1, nr_steps=nr_steps,
                    batch_loss=batch_loss, batch_nr_examples=batch_nr_examples, epoch_avg_loss=train_epoch_avg_loss,
                    epoch_moving_win_loss=train_epoch_window_loss)

        # TODO: make it a callback of `epoch_end`
        if save_checkpoint_fn is not None:
            save_checkpoint_fn(model, optimizer, epoch_nr, None)

        if valid_loader is not None:
            for callback in callbacks:
                callback.epoch_end_before_evaluation(
                    epoch_nr=epoch_nr, epoch_avg_loss=train_epoch_avg_loss,
                    epoch_moving_win_loss=train_epoch_window_loss)

            print(f'Performing evaluation (over validation) after epoch #{epoch_nr}:')
            val_loss, val_metrics_results = evaluate(
                model=model, device=device, valid_loader=valid_loader, criterion=criterion,
                evaluation_metrics_types=evaluation_metrics_types)
            evaluate_start_time = time.time()
            last_evaluation_duration = time.time() - evaluate_start_time
            evaluation_avg_duration = last_evaluation_duration if evaluation_avg_duration is None else \
                (evaluation_avg_duration * 0.7 + last_evaluation_duration * 0.3)
            print(f'Completed performing training & evaluation for epoch #{epoch_nr}.'
                  f'\n\t validation loss: {val_loss:.4f}'
                  f'\n\t validation metrics: {val_metrics_results}')

            for callback in callbacks:
                callback.epoch_end_after_evaluation(
                    epoch_nr=epoch_nr, epoch_avg_loss=train_epoch_avg_loss,
                    epoch_moving_win_loss=train_epoch_window_loss,
                    validation_loss=val_loss, validation_metrics_results=val_metrics_results)

        for callback in callbacks:
            callback.epoch_end(
                epoch_nr=epoch_nr, epoch_avg_loss=train_epoch_avg_loss, epoch_moving_win_loss=train_epoch_window_loss)


def evaluate(model: nn.Module, device: torch.device, valid_loader: DataLoader, criterion: nn.Module,
             evaluation_metrics_types: List[Type[EvaluationMetric]]) -> Tuple[float, Dict[str, float]]:
    model.to(device)
    model.eval()
    metrics = [metric() for metric in evaluation_metrics_types]
    eval_epoch_loss_sum = eval_epoch_nr_examples = 0
    with torch.no_grad():
        for x_batch, y_batch in tqdm(valid_loader, dynamic_ncols=True):
            x_batch, y_batch = x_batch.to(device), y_batch.to(device)
            y_hat = model(x_batch)
            batch_loss = criterion(y_hat, y_batch).item()
            batch_nr_examples = x_batch.batch_size
            for metric in metrics:
                metric.update(y_hat=y_hat.cpu(), target=y_batch.cpu())
            eval_epoch_loss_sum += batch_loss * batch_nr_examples
            eval_epoch_nr_examples += batch_nr_examples
    val_loss = eval_epoch_loss_sum / eval_epoch_nr_examples
    metrics_results = {}
    for metric in metrics:
        metrics_results.update(metric.get_metrics())
    return val_loss, metrics_results


def test(args, model, device, test_loader):
    model.eval()
    test_loss = 0
    correct = 0
    with torch.no_grad():
        for x_batch, y_batch in test_loader:
            data, target = x_batch.to(device), y_batch.to(device)
            output = model(data)
            test_loss += F.nll_loss(output, target, reduction='sum').item()  # sum up batch loss
            pred = output.argmax(dim=1, keepdim=True)  # get the index of the max log-probability
            correct += pred.eq(target.view_as(pred)).sum().item()<|MERGE_RESOLUTION|>--- conflicted
+++ resolved
@@ -64,12 +64,8 @@
         train_epoch_loss_sum = 0
         train_epoch_nr_examples = 0
         train_epoch_avg_loss = 0.0
-<<<<<<< HEAD
         nr_steps_performed_since_last_evaluation = 0
-        train_epoch_window_loss = WindowAverage(max_window_size=15)
-=======
         train_epoch_window_loss = WindowAverage(max_window_size=50)
->>>>>>> 0034ef0c
         train_data_loader_with_progress = tqdm(train_loader, dynamic_ncols=True)
         nr_steps = len(train_data_loader_with_progress)
         for batch_idx, (x_batch, y_batch) in enumerate(iter(train_data_loader_with_progress)):
